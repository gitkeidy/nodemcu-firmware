--- conflicted
+++ resolved
@@ -144,17 +144,11 @@
 
 #define LUA_MODULES_ROM     \
         ROM_MODULES_GPIO    \
-<<<<<<< HEAD
-        ROM_MODULES_PWM     \
-        ROM_MODULES_WIFI    \
-        ROM_MODULES_MQTT    \
-        ROM_MODULES_U8G     \
-=======
         ROM_MODULES_PWM		\
         ROM_MODULES_WIFI	\
         ROM_MODULES_COAP	\
         ROM_MODULES_MQTT    \
->>>>>>> c529d56a
+        ROM_MODULES_U8G     \
         ROM_MODULES_I2C     \
         ROM_MODULES_SPI     \
         ROM_MODULES_TMR     \
