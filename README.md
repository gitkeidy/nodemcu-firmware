--- conflicted
+++ resolved
@@ -412,176 +412,6 @@
     package.loaded["ds18b20"]=nil
 ```
 
-<<<<<<< HEAD
-####Operate a display with u8glib
-u8glib is a graphics library with support for many different displays. The nodemcu firmware supports a subset of these.
-Both I2C and SPI:
-* sh1106_128x64
-* ssd1306 - 128x64 and 64x48 variants
-* ssd1309_128x64
-* ssd1327_96x96_gr
-* uc1611 - dogm240 and dogxl240 variants
-
-SPI only:
-* ld7032_60x32
-* pcd8544_84x48
-* pcf8812_96x65
-* ssd1322_nhd31oled - bw and gr variants
-* ssd1325_nhd27oled - bw and gr variants
-* ssd1351_128x128 - gh and hicolor variants
-* st7565_64128n - variants 64128n, dogm128/132, lm6059/lm6063, c12832/c12864
-* uc1601_c128032
-* uc1608 - 240x128 and 240x64 variants
-* uc1610_dogxl160 - bw and gr variants
-* uc1611 - dogm240 and dogxl240 variants
-* uc1701 - dogs102 and mini12864 variants
-
-U8glib v1.18.1
-
-#####I2C connection
-Hook up SDA and SCL to any free GPIOs. Eg. [u8g_graphics_test.lua](lua_examples/u8glib/u8g_graphics_test.lua) expects SDA=5 (GPIO14) and SCL=6 (GPIO12). They are used to set up nodemcu's I2C driver before accessing the display:
-```lua
-sda = 5
-scl = 6
-i2c.setup(0, sda, scl, i2c.SLOW)
-```
-
-#####SPI connection
-The HSPI module is used ([more information](http://d.av.id.au/blog/esp8266-hardware-spi-hspi-general-info-and-pinout/)), so certain pins are fixed:
-* HSPI CLK  = GPIO14
-* HSPI MOSI = GPIO13
-* HSPI MISO = GPIO12 (not used)
-
-All other pins can be assigned to any available GPIO:
-* CS
-* D/C
-* RES (optional for some displays)
-
-Also refer to the initialization sequence eg in [u8g_graphics_test.lua](lua_examples/u8glib/u8g_graphics_test.lua):
-```lua
-spi.setup(1, spi.MASTER, spi.CPOL_LOW, spi.CPHA_LOW, 8, 8)
-```
-
-
-#####Library usage
-The Lua bindings for this library closely follow u8glib's object oriented C++ API. Based on the u8g class, you create an object for your display type.
-
-SSD1306 via I2C:
-```lua
-sla = 0x3c
-disp = u8g.ssd1306_128x64_i2c(sla)
-```
-SSD1306 via SPI:
-```lua
-cs  = 8 -- GPIO15, pull-down 10k to GND
-dc  = 4 -- GPIO2
-res = 0 -- GPIO16, RES is optional YMMV
-disp = u8g.ssd1306_128x64_hw_spi(cs, dc, res)
-```
-
-This object provides all of u8glib's methods to control the display.
-Again, refer to [u8g_graphics_test.lua](lua_examples/u8glib/u8g_graphics_test.lua) to get an impression how this is achieved with Lua code. Visit the [u8glib homepage](https://github.com/olikraus/u8glib) for technical details.
-
-#####Displays
-I2C and HW SPI based displays with support in u8glib can be enabled. To get access to the respective constructors, add the desired entries to the I2C or SPI display tables in [app/include/u8g_config.h](app/include/u8g_config.h):
-```c
-#define U8G_DISPLAY_TABLE_I2C                   \
-    U8G_DISPLAY_TABLE_ENTRY(ssd1306_128x64_i2c) \
-
-#define U8G_DISPLAY_TABLE_SPI                      \
-    U8G_DISPLAY_TABLE_ENTRY(ssd1306_128x64_hw_spi) \
-    U8G_DISPLAY_TABLE_ENTRY(pcd8544_84x48_hw_spi)  \
-    U8G_DISPLAY_TABLE_ENTRY(pcf8812_96x65_hw_spi)  \
-```
-An exhaustive list of available displays can be found in the [u8g module wiki entry](https://github.com/nodemcu/nodemcu-firmware/wiki/nodemcu_api_en#u8g-module).
-
-
-#####Fonts
-u8glib comes with a wide range of fonts for small displays. Since they need to be compiled into the firmware image, you'd need to include them in [app/include/u8g_config.h](app/include/u8g_config.h) and recompile. Simply add the desired fonts to the font table:
-```c
-#define U8G_FONT_TABLE \
-    U8G_FONT_TABLE_ENTRY(font_6x10)  \
-    U8G_FONT_TABLE_ENTRY(font_chikita)
-```
-They'll be available as `u8g.<font_name>` in Lua.
-
-#####Bitmaps
-Bitmaps and XBMs are supplied as strings to `drawBitmap()` and `drawXBM()`. This off-loads all data handling from the u8g module to generic methods for binary files. See [u8g_bitmaps.lua](lua_examples/u8glib/u8g_bitmaps.lua).
-In contrast to the source code based inclusion of XBMs into u8glib, it's required to provide precompiled binary files. This can be performed online with [Online-Utility's Image Converter](http://www.online-utility.org/image_converter.jsp): Convert from XBM to MONO format and upload the binary result with [nodemcu-uploader.py](https://github.com/kmpm/nodemcu-uploader).
-
-#####Unimplemented functions
-- [ ] Cursor handling
-  - [ ] disableCursor()
-  - [ ] enableCursor()
-  - [ ] setCursorColor()
-  - [ ] setCursorFont()
-  - [ ] setCursorPos()
-  - [ ] setCursorStyle()
-- [ ] General functions
-  - [ ] setContrast()
-  - [ ] setPrintPos()
-  - [ ] setHardwareBackup()
-  - [ ] setRGB()
-  - [ ] setDefaultMidColor()
-
-####Operate a display with ucglib
-Ucglib is a graphics library with support for color TFT displays.
-
-Ucglib v1.3.3
-
-#####SPI connection
-The HSPI module is used ([more information](http://d.av.id.au/blog/esp8266-hardware-spi-hspi-general-info-and-pinout/)), so certain pins are fixed:
-* HSPI CLK  = GPIO14
-* HSPI MOSI = GPIO13
-* HSPI MISO = GPIO12 (not used)
-
-All other pins can be assigned to any available GPIO:
-* CS
-* D/C
-* RES (optional for some displays)
-
-Also refer to the initialization sequence eg in [GraphicsTest.lua](lua_examples/ucglib/GraphicsRest.lua):
-```lua
-spi.setup(1, spi.MASTER, spi.CPOL_LOW, spi.CPHA_LOW, 8, 8)
-```
-
-#####Library usage
-The Lua bindings for this library closely follow ucglib's object oriented C++ API. Based on the ucg class, you create an object for your display type.
-
-ILI9341 via SPI:
-```lua
-cs  = 8 -- GPIO15, pull-down 10k to GND
-dc  = 4 -- GPIO2
-res = 0 -- GPIO16, RES is optional YMMV
-disp = ucg.ili9341_18x240x320_hw_spi(cs, dc, res)
-```
-
-This object provides all of ucglib's methods to control the display.
-Again, refer to [GraphicsTest.lua](lua_examples/ucglib/GraphicsTest.lua) to get an impression how this is achieved with Lua code. Visit the [ucglib homepage](https://github.com/olikraus/ucglib) for technical details.
-
-#####Displays
-To get access to the display constructors, add the desired entries to the display table in [app/include/ucg_config.h](app/include/ucg_config.h):
-```c
-#define UCG_DISPLAY_TABLE                          \
-    UCG_DISPLAY_TABLE_ENTRY(ili9341_18x240x320_hw_spi, ucg_dev_ili9341_18x240x320, ucg_ext_ili9341_18) \
-    UCG_DISPLAY_TABLE_ENTRY(st7735_18x128x160_hw_spi, ucg_dev_st7735_18x128x160, ucg_ext_st7735_18) \
-```
-
-#####Fonts
-ucglib comes with a wide range of fonts for small displays. Since they need to be compiled into the firmware image, you'd need to include them in [app/include/ucg_config.h](app/include/ucg_config.h) and recompile. Simply add the desired fonts to the font table:
-```c
-#define UCG_FONT_TABLE                              \
-    UCG_FONT_TABLE_ENTRY(font_7x13B_tr)             \
-    UCG_FONT_TABLE_ENTRY(font_helvB12_hr)           \
-    UCG_FONT_TABLE_ENTRY(font_helvB18_hr)           \
-    UCG_FONT_TABLE_ENTRY(font_ncenR12_tr)           \
-    UCG_FONT_TABLE_ENTRY(font_ncenR14_hr)
-```
-They'll be available as `ucg.<font_name>` in Lua.
-
-
-=======
->>>>>>> 96a05dcd
 ####Control a WS2812 based light strip
 ```lua
 	-- set the color of one LED on GPIO2 to red
